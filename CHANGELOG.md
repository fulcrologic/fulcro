2.0.0-RC4
---------
- Added support for ::prim/ref in fallbacks
- Refactored a bit of internal fallback logic
- Tweaks to docs and demos
<<<<<<< HEAD
- DOM inputs (input, textarea, select, option) have a raw mode with
  JVM option `-DrawInputs`. This removes the legacy Om next-style wrappers
  around the inputs. Opt-in for now. Will become the default in future versions.
=======
- DOM inputs (input, textarea, select, option) are now raw React elements
  - Use JVM option `-DwrappedInputs` on compile/figwheel JVM to get Legacy Om Next wrapped inputs.
- Removed the cljs compiler hack for adv optimization. Fixed it in a way that is localized to Fulcro. This
fixes the madness with needing a production profile to build adv builds!
- Added support for `:initialize` option to load. Not documented yet.
>>>>>>> 67842c2b

2.0.0-RC3
---------
- Documentation updates.
- Removed old sanity check for load parameters.

2.0.0-RC2
---------
- History bug fixes: network activity completion was corrupting history
- I18N bug fix: missing locale causing missing messages
- Added support for fallbacks in `ptransact!`

2.0.0-RC1
---------
- Fixed bug in `ptransact!` where non-remote calls would not be called if
  the earlier ones were not remote. New behavior is to cluster
  non-remote mutations together in front of the "next" remote one, then
  defer the rest and repeat.
- Added ref to env of mutations that run through `ptransact!`
- `ptransact!` API now identical to `transact!` (added ref support)
- Better error checking in defsc for improper use of initial-state template mode
- Added support for routers to pass computed through
- A few fixes to bootstrap support

2.0.0-beta7
-----------
- Added support for targeting return values from mutations

2.0.0-beta6
-----------
- website updates
- load-field and load-field-action now accept a parameters map. Maintained
  named parameter support so it does not break existing code.
- Fixed a bug in SSR lifecycle handling
- Fixed a bug in refresh related to the new multiple-target support in load

2.0.0-beta5
-----------
- Massive documentation update
- Converted most demos and docs to use `defsc`
- Added support to `defsc` for `*` to work right in query template form
- Removed devguide Glossary
- Renamed a bunch of server dev guide sections

2.0.0-beta4
-----------
- Expanded defsc
  - Now supports lifecylcle methods first-class
- Fixed a bug in defsc query validation
- Documentation improvements

2.0.0-beta3
-----------
- Bug fixes and doc improvements

2.0.0-beta2
-----------
- Bug fixes and doc improvements

2.0.0-beta1
-----
- Removed dependency on Om Next. See README-fulcro-2.0.adoc for upgrade instructions.
- Imported and refined the useful Om Next abstractions.
- Dropped indexer support for data path, and class path.
- Made post-processing path-meta obsolete (internal change)
- Fixed factory to use `apply` to prevent React warnings when using children.
- Revamped all of the documentation. Made many improvements to Dev Guide
- Added code to support React 16 (optional, defaults to 15)
- Rewrote how dynamic queries work. They are now 100% part of state and history.
- Changed DynamicRouter to use new dynamic query support
- Refined how UI refreshes work. Should be a bit faster that Om Next in general.
- Improved load marker implementation. You may now give markers a name and have them normalize instead of overwriting your data
- Improved `:target` support in all variants of load. You can now target multiple locations, including append/prepend to existing
to-many collections (see the doc string).
- Improved start-up failure messages for server related to configuration files.
- BREAKING CHANGE: load-action and load-field-action require the env (they used to allow env or just the state atom).
- Added a new history system with the following improvements
    - The history sequence is now a unidirectional list of nodes that are annotated with the action
    that affected the change, db-before, db-after, and also with live tracking of network activity relating
    to state changes. This improves debugging abilities dramatically, and also enables better internal
    automated error recovery.
    - Added support for compressible history edges. This allows adjacent history entries to auto-compress into the most recent.
    - Added a better API for accessing and navigating history
- Added support for client mutations to declare a refresh set so that UI follow-on reads are no longer necessary.
- Added more examples in demos
- Added pessimistic transaction support with ptransact!
- Added compressible transaction support with compressible-transact!
- Both of the above use support functions to rewrite the transaction, so you can still use transact! if you like.
- Mutations can now be interned. This enables docstrings and navigation to work for things like nREPL, and also allows you
to use devcards mkdn-pprint-source with mutations in your devcards. See the docstring of defmutation for more details.
- Demos compressed into fewer source files.
- Websockets demo moved to external project
- Expanded and cleaned up many portions of the developer's guide
- Expanded defsc.
   - It can now take a method body for `initial-state`, `ident`, and `query` in
     addition to a simpler template. Using the method forms loosens verification logic.
   - Options are optional, so you can generate a plain react component
   - Parameters to the lambda forms get `this` and `props` from main args, so you don't list them.
     (e.g. `:ident (fn [] ...use this and props from defsc args...)`
   - BREAKING CHANGE:
     - The 4th argument is now children IF you use `:css`.
     - The 4th argument is now an error if there are no CSS rules.
   - Defsc now considers all arguments *after* props to be optional, so you don't need to list underscores
- Removed deprecated fulcro.client.cards/fulcro-app. Please port to `defcard-fulcro` instead (trivial port).
- Moved defsc from fulcro.client.core to fulcro.client.primitives namespace
- Renamed fulcro.client.core to fulcro.client
- Code motion (old names refer to new ones, so no action needed on 1.x apps)
  - iinitial-app-state (now has-initial-app-state?), iident (now has-ident?),
    integrate-ident, integrate-ident!, merge-component, merge-state!
    (now merge-component!), component-merge-query,
    merge-alternate-unions, merge-alternate-union-elements!, and
    merge-alternate-union-elements moved to primitives.
- Removed log-app-state utility. Will reduce production deploy size. (thanks @thheller)
  - Added code for log-app-state to Guide's F_DevEnv documentation, along with a note about fulcro-inspect

1.2.2
-----
- Back-ported improvements to defsc to 1.x dev line. Supports lambdas
for options as well as the original templates. See docstring.

1.2.1
-----
- Expanded tool registry support
- Expanded websocket support a bit
- Fixed elements/ui-iframe in Firefox

1.2.0
-----
- Added support for tools to be notified when a Fulcro app starts so they
can hook in.
- Added a cascading dropdown demo
- Minor fixes
- Added `:set` support to `integrate-ident`

1.1.1
-----
- Fixed assert/async bug

1.1.0
-----
- Added support for shadow DOM (for browsers that support it)
- Fixed typo in forms on maxLength
- Added support for FormatJS custom formats (trf). No SSR support for now.
- Upgraded IntlMessageFormat to version 2.2.0
- Added support for params and refresh list in on-form-change
- Added explicit elide-asserts false to project because of core-async bug

1.0.0
-----
- Stable release

1.0.0-beta11
------------
- Fixed regression in i18n change-locale.
- Fixed routers to allow initial state parameters to pass through to the default screen.
- Fixed a bug in dynamic routers that caused updated route queries to not be properly saved in app state.

1.0.0-beta10
------------
- Fixed a bug in logging where the clj and cljs API didn't match
- Added `defsc` macro to core namespace and documented in devguide section M05
- Added a cheat sheet to docs
- Added mutation helper comments to routing section of devguide
- Enhanced the `env` available in post mutations and fallbacks
- Added some content to the reference guide
- Added auto-retries on dynamic route loading

1.0.0-beta9
-----------
- Fixed bugs in gettext defaults for i18n extract/deploy.
- Finished adding i18n dynamic module loading support to generated locales.
- Added demo of dynamic locale loading.
- Fixed a force-refresh bug in i18n on locale change.
- Updated i18n dev guide documentation.
- Added a demo about using defrouter to switch between lists and editors for the items.
- Added colocated CSS demo.
- Increased the extra attrs that `form-field` allows on most built-in types (e.g. text, html5), to include `:ref` among others.
- Fixed but in dynamic routing that was causing query to not change correctly
- Fixed mark/sweep to not leave not-found idents lying around
- Added demo for new fulcro-sql graph query against SQL
- Bugfix: fixed joins on :ui attrs to work right with mark/sweep on loads
- Changed initialization order around networking to prevent async races
- Moved alternate union initialization to before initial render

1.0.0-beta8
-----------
- Added dynamic routing with code splitting support (not ready for prime time: waiting for compiler fixes still)
- Added demos for defrouter as a detail viewer and dynamic routing
- Fixed a bug with route params that caused numbers to not be usable as parameters
- Continued expanding reference guide
- Added more info on writing custom form submission to Dev Guide Form Server Interaction section.
- Changed CI to use Circle CI
- Cleaned up forms support a bit, and improved docs strings some


1.0.0-beta7
-----------
- REQUIRES: Clojurescript 1.9.854+.
- BREAKING CHANGE: Removed passing `app` to networking. This caused a dependency loop that was unsolvable internally and
  has always been broken. If you have custom networking you'll have to remove that param to start.
- NOTE: You must upgrade fulcro-spec (if you use it) to beta7 as well with this release.
- Added initialize-form mutation to forms with docs in devguide.
- Fixed deprecated ring content-type handling in server.
- Made devcards dynamically load so it isn't a hard dependency.
- Fixed a bug in new initial app state handling.
- Added DynamicRouter to routing. Should work as soon as newest cljs compiler module loader is debugged and fixed.
- Fixed initialize form to work for SSR.
- Quite a number of devguide improvements.
- Got started on a better Reference Guide.

1.0.0-beta6
-----------
- Removed the wrap-defaults module and ring-defaults dependency. It is trivial to write, and pulls in deps that can cause downstream problems.
- Changed :initial-state option: The explicit parameter will override InitialAppState. The old behavior always takes InitialAppState, which turns out to be backwards (and no one should be supplying both unless they mean to override).
- Dramatically improved devcards support: state persistent, eliminated console errors. Must port to new
functions/macros to use. Legacy `fulcro-app` works better than it did, but it is not recommended and will
cause cards that render the same app to collide.
- Worked a lot on the server parts of the devguide. Also fixed some doc strings that still referred to load-data
- Set load markers to be placed when load transacts, instead of waiting for the queue processing. This should help with loading UI flicker.
- Backported to Clojure 1.8. Existing apps should still be able to still use 1.9, but this prevents it from being a requirement.

1.0.0-beta5
-----------
- Made sure that server-side rendering of i18n worked properly, including trf
- Set up client to honor incoming locale from server (if it sets :ui/locale in initial state)
- Removed experimental defui augments. Copy from old source if you use it.

1.0.0-beta4.1
-------------
- Changed the SSR client-side retrieval function to return nil instead of a state marker.

1.0.0-beta4
-----
- Made routing.cljc more friendly to SSR
- Added fulcro.core/merge-component to help merging a new instance of a
component to app state in mutations.
- Added fulcro.core/merge-alternate-union-elements (no exclamation) that can work on state maps.
- Improved CSS on devguide a little
- Made util more SSR-friendly
- Added SSR-related initial state helpers to fulcro.server-render
- Added clj encode/decode to transit string to util
- Added tests for remaining functions in util
- Added section M50-Server-Side-Rendering to the Dev Guide

1.0.0-beta3
-----
- Fixed support viewer. Porting for defmutation had broken it.

1.0.0-beta2
-----
- RENAMED PROJECT: Fulcro. All relevant namespaces and interface names updated to use the new naming. Use bin/rename-untangled.sh to fix your project.
- Added more form field types (html5-input supports all text-like html 5 input types)
- Improved options can be passed when rendering form fields (still needs more)
- Form commit now accepts a fallback
- Improved docstrings on form commit
- Added defvalidator for making form field validators
- Added untangled.client.data-fetch/fallback as the new name for tx/fallback. tx/fallback is still OK, but the new one uses a defmutation, so it pops up in IDEs.
- Added support for user-supplied client read handler

1.0.0-beta1
-----
- Fixed uses of clojure.spec to clojure.spec.alpha
- Integrated devguide
- Integrated cookbook (as demos)
- Removed local storage and async service stuff. It was undocumented, and unneeded.
- Removed `load-data` from data-fetch. Port to using `load` instead.
- Moved internal i18n vars to untangled.i18n namespace
- Removed protocol testing support. Port it from the old library into your project if you need it.
- Removed openid parsing (doesn't belong in this lib)
- Renamed untangled.client.impl.util to untangled.client.util
- Moved force-render and unique-key to untangled.client.util namespace.
- Moved strip-parameters to untangled.client.util (cljc)
- BREAKING CHANGE: Renamed built-in mutations using the defmutation macro.
   - untangled/load -> untangled.client.data-fetch/load
   - tx/fallback -> untangled.client.data-fetch/fallback
   - ui/change-locale -> untangled.client.mutations/change-locale
   - ui/set-props -> untangled.client.mutations/set-props
   - ui/toggle -> untangled.client.mutations/toggle
   Remember that namespace aliasing works within syntax quotes (e.g. `m/change-locale)
- Moved augment-capable defui to augmentation namespace. STILL EXPERIMENTAL.
- Merged server support into this project
- Moved easy untangled server to untangled.easy-server namespace. 
- Moved all other server code to untangled.server namespace.
- Added bootstrap3 namespace with helpers that can render passive and active bootstrap 3 elements.
- If `net/UntangledNetwork start` returns something that implements `UntangledNetwork`, this value will be used as the actual remote by the app.
- Made forms support work (initial render) for SSR
- MOVED pathopt option. It is now just one of the regular reconciler options you can pass. Currently does not default to true due to bugs in Om Next.

0.8.2
-----
- Changed network result handling so that it does not change :ui/react-key (flicker)
- Added support for splitting mutation txes when there are duplicate calls, so that they go over separate network requests to work around Om returning a map.

0.8.1
-----
- Fixed load markers for ident-based loading: They will appear iff the entity is already present (refresh)
- Cleaned up logic around data markers related to markers and data targeting
- Added sequential processing as a configurable option on networking
- Added devcards for integration testing loading cases
- Removed explicit require of devcards.core in devcard untangled-app macro so that devcards is not a hard dependency.
- Updated load to auto-add target or kw of load to the refresh list.

0.8.0
-----
- Added defmutation 
- Fixed up namespaces that defined macros to allow for implicit macro usage by adding self-references
- Added support for multiple remotes (networking option now accepts a map)
   - NOTE: `clear-pending-remote-requests!` now requires a remote parameter.
- Added support for progressive load updates (nice for file
upload support)

0.7.0
-----
- Removed cache 
- Added UI routing helpers

0.6.1
-----
- Added support for nil as subquery class in load
- Fixed preprocess-merge to eliminate litter in app state
- Added support for server-side rendering.
- Removed forced root re-render on post mutations. POTENTIALLY BREAKING CHANGE!
   - The intended use is to include :refresh with your loads that indicate what to re-render
- Fixed bug in InitialAppState that was missing the merge of nested unions on startup

0.6.0
-----
- Changed InitialAppState to overwrite any supplied initial app state atom.
  This allows you to inspect data (the app state) when embedding an Untangled application in a devcard.
- Added new `load` and `load-action` functions with cleaner interface. Deprecated `load-data` and `load-data-action`.
    - Now have the ability to target a top-level query to a spot in app state. Reduces need for post mutations
    - Reduced arguments for better clarity
    - Added ability to pass untangled app, so that use in started-callback is easier.
- Fixed bug in failed loading markers
- Fixed bug with removal/addition of markers when markers are off
- Added jump to and playback speed features to the support viewer.
- Added support for post-mutation parameters in load API.
- Added support for custom handling of merge of return values from server mutations (see `:mutation-merge`
  in `new-untangled-client`).
- Added support for custom transit handlers on the client side. Server side is coming in a release soon.
- Added support for turning on/off Om path optimization
- Fix for latest cljs support (PR 47)
- DEPRECATED: load-data will soon no longer supports the :ident parameter. Use load instead.

0.5.7
-----
- The `:marker` keyword actually works now!
- Fix: data fetch with parameters places the load marker in the correct location in app state
- Fix: error callback doesn't attempt to modify data state in app state db when the data state's marker is false

0.5.6
-----
- Fixed bug with global-error-callback not being called with a server error returns no body
- Fixed bug that prevents error processing if the server is completely down
- Added reset-history! function to reset UntangledApplication Om cache history.
- Added to UntangledApplication protocol:
  * (reset-app! [this root-component callback] "Replace the entire app state with the initial app state defined on the root component (includes auto-merging of unions). callback can be nil, a function, or :original (to call original started-callback).")
  * (clear-pending-remote-requests! [this] "Remove all pending network requests. Useful on failures to eliminate cascading failures.")

0.5.5
-----
- Fixed bug where keywords in a union query were not elided when specified in the `:without` set of data fetches
- Fixed bug with query combining that was causing parallel reads to collide
- Corrected initialization order so that alternates on unions are done before startup callback
- Fixed a rendering refresh bug on post mutations
- Fixed compiler warnings about clojure walk

0.5.4
-----
- Added marker option to loads, so that load markers are optional
- OpenID client will now extract tokens from cookies as well as the header.

0.5.3
-----
- Added utility function integrate-ident!
- Refined merge-state!
- Renamed Constructor to InitialAppState
- Automated initialization of to-one unions (to-many was already doable by Om)

0.5.2
-----
- Fixed bug with initial state and new constructors

0.5.1
-----
- Added untangled/Constructor for adding initial state to UI components
- Added merge-state! for easily merging component-centric data (e.g. from server push)

0.5.0
------
- Significant optimizations to post-query processing.
- BREAKING CHANGE: to load-data. You should now include :refresh to trigger re-rendering of components. This removes the
  internal need for a forced root re-render. Proper refresh after load-data now requires this parameter.
- Removed deprecated load-collection and load-singleton. Use load-data instead (name change only)

0.4.9
-----
- Removed old logging code (use untangled.client.logging instead)
- Added support for parallel lazy loading
- Added `(start [this app])` to the `UntangledNetwork` protocol.
- Log-app-state now requires the atom containing a mounted untangled client, define it in the user namespace like so:
```
(defonce app (atom (fc/new-untangled-client ... )))
(swap! app fc/mount RootComponent "app-div")
(def log-app-state (partial util/log-app-state app))
```
- `global-error-callback` now expectes an arity 2 function. First param is the status and the second is the response.
- Fixed bug that closed over tempids in network callbacks
- Fixed bug in path-optimized union query parsing

0.4.8
-----
- Fixed tempid rewrite regression

0.4.7
-----
- Upgraded to Om-alpha32
- untangled.openid-client/setup, parses any openid claims from the webtoken in the url's hash fragments
- Renamed load-collection/singleton to load-data. Old names are deprecated, but not yet removed.
- Renamed :app/loading-data to :ui/loading-data
- Added remote trigger method for doing loading from mutations.
- Renamed everything in the internals that was prefixed app/ to untangled/
- Added global server error handler.
- Added fallback support for load-data, load-field, etc.
- Refactored networking send for better clarity
- Fixed bug on mark/sweep of missing query results. It was being applied to mutations instead of reads. Added tests for this that need a bit more work.

0.4.6
-----
- Fixed local read bug, and turned on path optimization
- Fixed fallback handling of failed remote transactions, and added lots of tests

0.4.5
-----
- Renamed react-key to ui/react-key
- Renamed app/locale to ui/locale
- Renamed mutation app/change-locale to ui/change-locale
- Implemented a number of missing things in i18n
- Removed a number of i18n helpers that were redundant to trf
- Added :request-transform networking hook with spec
- Modified load callback to a mutation symbol
- Changed :params of loaders to allow you to specify which prop on the query gets the stated parameters
- Added history method to application protocol, to make implementing history viewer in an app trivial
<|MERGE_RESOLUTION|>--- conflicted
+++ resolved
@@ -3,17 +3,12 @@
 - Added support for ::prim/ref in fallbacks
 - Refactored a bit of internal fallback logic
 - Tweaks to docs and demos
-<<<<<<< HEAD
 - DOM inputs (input, textarea, select, option) have a raw mode with
   JVM option `-DrawInputs`. This removes the legacy Om next-style wrappers
   around the inputs. Opt-in for now. Will become the default in future versions.
-=======
-- DOM inputs (input, textarea, select, option) are now raw React elements
-  - Use JVM option `-DwrappedInputs` on compile/figwheel JVM to get Legacy Om Next wrapped inputs.
 - Removed the cljs compiler hack for adv optimization. Fixed it in a way that is localized to Fulcro. This
 fixes the madness with needing a production profile to build adv builds!
 - Added support for `:initialize` option to load. Not documented yet.
->>>>>>> 67842c2b
 
 2.0.0-RC3
 ---------
