(ns clj.user
<<<<<<< HEAD
  (:require
    [clojure.pprint :refer [pprint]]
    [clojure.repl :refer [doc source]]
    [clojure.set :as set]
    [clojure.spec :as s]
    [clojure.spec.gen :as sg]
    [clojure.tools.namespace.repl :refer [refresh]]
    [figwheel-sidecar.repl-api :as ra]))

(defn conform! [spec x]
  (let [rt (s/conform spec x)]
    (when (s/invalid? rt)
      (throw (ex-info (s/explain-str spec x)
               (s/explain-data spec x))))
    rt))

(def figwheel-config
  {:figwheel-options {:server-port 3050
                      :css-dirs    ["resources/public/css"]}
   :default-build-ids ["test" "cards"]
   :all-builds        (figwheel-sidecar.repl/get-project-cljs-builds)})
=======
  (:require [figwheel-sidecar.system :as fig]
            [com.stuartsierra.component :as component]))

;;FIGWHEEL
(def figwheel (atom nil))
>>>>>>> 61da9897

(defn start-figwheel
  "Start Figwheel on the given builds, or defaults to build-ids in `figwheel-config`."
  ([]
   (let [figwheel-config (fig/fetch-config)
         props (System/getProperties)
         all-builds (->> figwheel-config :data :all-builds (mapv :id))]
     (start-figwheel (keys (select-keys props all-builds)))))
  ([build-ids]
   (let [figwheel-config (fig/fetch-config)
         default-build-ids (-> figwheel-config :data :build-ids)
         build-ids (if (empty? build-ids) default-build-ids build-ids)
         preferred-config (assoc-in figwheel-config [:data :build-ids] build-ids)]
     (reset! figwheel (component/system-map
                        :figwheel-system (fig/figwheel-system preferred-config)
                        :css-watcher (fig/css-watcher {:watch-paths ["resources/public/css"]})))
     (println "STARTING FIGWHEEL ON BUILDS: " build-ids)
     (swap! figwheel component/start)
     (fig/cljs-repl (:figwheel-system @figwheel)))))<|MERGE_RESOLUTION|>--- conflicted
+++ resolved
@@ -1,5 +1,4 @@
 (ns clj.user
-<<<<<<< HEAD
   (:require
     [clojure.pprint :refer [pprint]]
     [clojure.repl :refer [doc source]]
@@ -7,7 +6,8 @@
     [clojure.spec :as s]
     [clojure.spec.gen :as sg]
     [clojure.tools.namespace.repl :refer [refresh]]
-    [figwheel-sidecar.repl-api :as ra]))
+    [figwheel-sidecar.system :as fig]
+    [com.stuartsierra.component :as component]))
 
 (defn conform! [spec x]
   (let [rt (s/conform spec x)]
@@ -16,18 +16,7 @@
                (s/explain-data spec x))))
     rt))
 
-(def figwheel-config
-  {:figwheel-options {:server-port 3050
-                      :css-dirs    ["resources/public/css"]}
-   :default-build-ids ["test" "cards"]
-   :all-builds        (figwheel-sidecar.repl/get-project-cljs-builds)})
-=======
-  (:require [figwheel-sidecar.system :as fig]
-            [com.stuartsierra.component :as component]))
-
-;;FIGWHEEL
 (def figwheel (atom nil))
->>>>>>> 61da9897
 
 (defn start-figwheel
   "Start Figwheel on the given builds, or defaults to build-ids in `figwheel-config`."
