--- conflicted
+++ resolved
@@ -40,11 +40,7 @@
         <span class="ribbon-outer">
           <span class="ribbon-inner">
             <h1>
-<<<<<<< HEAD
-              Untangled
-=======
               Fulcro
->>>>>>> 215447c7
             </h1>
             <h2>{{ site.description | default: site.github.project_tagline }}</h2>
             <div style="text-align: center;">
