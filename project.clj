<<<<<<< HEAD
(defproject untangled "0.4.1-SNAPSHOT"
  :description "An opinionated data model for use with (and following) the sensibilities of Quiescent."
=======
(defproject untangled-client "0.1.0-SNAPSHOT"
  :description "Client-side code for Untangled Webapps"
>>>>>>> e59462cd
  :url ""
  :license {:name "NAVIS"
            :url  "http://www.thenavisway.com"}

  :dependencies [[org.clojure/clojure "1.7.0"]
                 [org.clojure/clojurescript "1.7.228"]
<<<<<<< HEAD
=======
                 [untangled-spec "0.1.1"]
>>>>>>> e59462cd
                 [differ "0.2.1"]
                 [lein-doo "0.1.6" :scope "test"]
                 [com.lucasbradstreet/cljs-uuid-utils "1.0.2"]
                 [untangled-spec "0.3.1-SNAPSHOT" :scope "test"]
                 [org.omcljs/om "1.0.0-alpha28" :scope "test"]
                 [figwheel-sidecar "0.5.0-3" :scope "provided"]]

  :repositories [["releases" "https://artifacts.buehner-fry.com/artifactory/internal-release"]
                 ["snapshots" "https://artifacts.buehner-fry.com/artifactory/internal-snapshots"]
                 ["third-party" "https://artifacts.buehner-fry.com/artifactory/internal-3rdparty"]]

  :deploy-repositories [["releases" {:url           "https://artifacts.buehner-fry.com/artifactory/internal-release"
                                     :sign-releases false}]
                        ["snapshots" {:url           "https://artifacts.buehner-fry.com/artifactory/internal-snapshots"
                                      :sign-releases false}]]

  :clean-targets ^{:protect false} ["resources/private/js" "resources/public/js/test" "resources/public/js/compiled" "target"]
  :source-paths ["src" "spec"]

  :plugins [[lein-cljsbuild "1.1.2"]
<<<<<<< HEAD
            [lein-doo "0.1.6"]
            [lein-figwheel "0.5.0-3"]]

  :doo {:build "automated-tests"
        :paths {:karma "node_modules/karma/bin/karma"}}
=======
            [lein-figwheel "0.5.0-3"]]
>>>>>>> e59462cd

  :cljsbuild {:builds
              [{:id           "test"
                :source-paths ["src" "dev" "spec"]
                :figwheel     {:on-jsload "cljs.user/on-load"}
                :compiler     {:main                 cljs.user
                               :output-to            "resources/public/js/test/test.js"
                               :output-dir           "resources/public/js/test/out"
                               :recompile-dependents true
                               :asset-path           "js/test/out"
                               :optimizations        :none}}
               {:id           "automated-tests"
                :source-paths ["spec" "src"]
                :compiler     {:output-to     "resources/private/js/unit-tests.js"
                               :main          untangled.all-tests
                               :output-dir    "resources/private/js/out"
                               :asset-path    "js/out"
                               :optimizations :none
                               }}]}

  :profiles {
             :dev {
                   :source-paths ["src" "test" "dev"]
                   :repl-options {
                                  :init-ns clj.user
                                  :port    7001
                                  }
                   :env          {:dev true}
                   }
             }

  :figwheel {
             :server-port 3450
             :css-dirs    ["resources/public/css"]})<|MERGE_RESOLUTION|>--- conflicted
+++ resolved
@@ -1,20 +1,11 @@
-<<<<<<< HEAD
-(defproject untangled "0.4.1-SNAPSHOT"
-  :description "An opinionated data model for use with (and following) the sensibilities of Quiescent."
-=======
 (defproject untangled-client "0.1.0-SNAPSHOT"
   :description "Client-side code for Untangled Webapps"
->>>>>>> e59462cd
   :url ""
   :license {:name "NAVIS"
             :url  "http://www.thenavisway.com"}
 
   :dependencies [[org.clojure/clojure "1.7.0"]
                  [org.clojure/clojurescript "1.7.228"]
-<<<<<<< HEAD
-=======
-                 [untangled-spec "0.1.1"]
->>>>>>> e59462cd
                  [differ "0.2.1"]
                  [lein-doo "0.1.6" :scope "test"]
                  [com.lucasbradstreet/cljs-uuid-utils "1.0.2"]
@@ -35,15 +26,11 @@
   :source-paths ["src" "spec"]
 
   :plugins [[lein-cljsbuild "1.1.2"]
-<<<<<<< HEAD
             [lein-doo "0.1.6"]
             [lein-figwheel "0.5.0-3"]]
 
   :doo {:build "automated-tests"
         :paths {:karma "node_modules/karma/bin/karma"}}
-=======
-            [lein-figwheel "0.5.0-3"]]
->>>>>>> e59462cd
 
   :cljsbuild {:builds
               [{:id           "test"
