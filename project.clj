(defproject untangled "0.1.0-SNAPSHOT"
  :description "An opinionated data model for use with (and following) the sensibilities of Quiescent."
  :url ""
  :license {:name "NAVIS"
            :url  "http://www.thenavisway.com"}

  :dependencies [[org.clojure/clojure "1.7.0"]
                 [quiescent "0.2.0-RC1"]
                 [org.clojure/clojurescript "1.7.48"]
<<<<<<< HEAD
                 [differ "0.2.1"]
                 ]
=======
                 ]
  
>>>>>>> 0bd514a7
  :source-paths ["src"]
  
  :plugins [[lein-cljsbuild "1.0.5"]
            [lein-figwheel "0.3.7"]]

  :cljsbuild {:builds
              [{:id           "test"
                :source-paths ["src" "dev" "test"]
                :figwheel     {:on-jsload "cljs.user/on-load"}
                :compiler     {:main                 cljs.user
                               :output-to            "resources/public/js/test/test.js"
                               :output-dir           "resources/public/js/test/out"
                               :recompile-dependents true
                               :asset-path           "js/test/out"
                               :optimizations        :none}}]}

  :figwheel {:nrepl-port 7888})<|MERGE_RESOLUTION|>--- conflicted
+++ resolved
@@ -7,13 +7,9 @@
   :dependencies [[org.clojure/clojure "1.7.0"]
                  [quiescent "0.2.0-RC1"]
                  [org.clojure/clojurescript "1.7.48"]
-<<<<<<< HEAD
                  [differ "0.2.1"]
                  ]
-=======
-                 ]
-  
->>>>>>> 0bd514a7
+
   :source-paths ["src"]
   
   :plugins [[lein-cljsbuild "1.0.5"]
