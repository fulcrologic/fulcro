--- conflicted
+++ resolved
@@ -6,14 +6,9 @@
 
   :dependencies [[org.clojure/clojure "1.7.0"]
                  [quiescent "0.2.0-RC1"]
-<<<<<<< HEAD
                  [org.clojure/clojurescript "1.7.48"]
                  [differ "0.2.1"]
                  ]
-=======
-                 [org.clojure/clojurescript "1.7.48"]]
-  
->>>>>>> 05f2a79a
   :source-paths ["src"]
   
   :plugins [[lein-cljsbuild "1.0.5"]
