--- conflicted
+++ resolved
@@ -1,8 +1,4 @@
-<<<<<<< HEAD
-(defproject fulcrologic/fulcro "2.6.19-pre-merge-SNAPSHOT"
-=======
-(defproject fulcrologic/fulcro "2.7.0"
->>>>>>> 33bae48e
+(defproject fulcrologic/fulcro "2.7.1-pre-merge-SNAPSHOT"
   :description "A library for building full-stack SPA webapps in Clojure and Clojurescript"
   :url ""
   :lein-min-version "2.8.1"
