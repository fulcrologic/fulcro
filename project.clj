--- conflicted
+++ resolved
@@ -1,8 +1,4 @@
-<<<<<<< HEAD
-(defproject fulcrologic/fulcro "2.0.0-alpha1"
-=======
 (defproject fulcrologic/fulcro "1.2.1"
->>>>>>> dc0513c5
   :description "A library for building full-stack SPA webapps in Clojure and Clojurescript"
   :url ""
   :license {:name "MIT"
