--- conflicted
+++ resolved
@@ -16,10 +16,6 @@
   :source-paths ["src" "spec"]
   
   :plugins [[lein-cljsbuild "1.1.0"]
-<<<<<<< HEAD
-           ;; [untangled "0.1.0-SNAPSHOT"]
-=======
->>>>>>> c1c2cfc0
             [lein-figwheel "0.4.0"]]
 
   :cljsbuild {:builds
