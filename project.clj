<<<<<<< HEAD
(defproject fulcrologic/fulcro "2.6.14"
=======
(defproject fulcrologic/fulcro "2.6.15"
>>>>>>> 6e78fe02
  :description "A library for building full-stack SPA webapps in Clojure and Clojurescript"
  :url ""
  :lein-min-version "2.8.1"
  :license {:name "MIT"
            :url  "https://opensource.org/licenses/MIT"}
  :dependencies [[org.clojure/clojure "1.9.0" :scope "provided"]
                 [org.clojure/clojurescript "1.10.339" :scope "provided"]

                 [cljsjs/react "16.4.1-0"]
                 [cljsjs/react-dom "16.4.1-0"]
                 [cljsjs/react-dom-server "16.4.1-0"]
                 [com.cognitect/transit-clj "0.8.313"]
                 [com.cognitect/transit-cljs "0.8.256"]
                 [org.clojure/core.async "0.4.474"]
                 [com.stuartsierra/component "0.3.2"]
                 [garden "1.3.5"]

                 ;; In case someone is still using 1.8
                 [clojure-future-spec "1.9.0-beta4"]

                 ;; Dynamic dependencies. You must require these if you use fulcro server extensions.
                 [http-kit "2.3.0" :scope "provided"]
                 [ring/ring-core "1.6.3" :scope "provided" :exclusions [commons-codec]]
                 [bk/ring-gzip "0.3.0" :scope "provided"]
                 [bidi "2.1.3" :scope "provided"]
                 [com.taoensso/sente "1.12.0" :scope "provided"]

                 ;; test deps
                 [fulcrologic/fulcro-spec "2.1.2" :scope "test" :exclusions [fulcrologic/fulcro]]
                 [lein-doo "0.1.10" :scope "test"]
                 [com.ibm.icu/icu4j "62.1" :scope "test"]
                 [org.clojure/test.check "0.10.0-alpha3" :scope "test"]]

  :source-paths ["src/main"]
  :jar-exclusions [#"public/.*" #"private/.*"]
  :resource-paths ["resources"]
  :test-paths ["src/test"]

  :jvm-opts ~(let [version (System/getProperty "java.version")
                   base-options ["-XX:-OmitStackTraceInFastThrow" "-Xmx1024m" "-Xms512m"]
                   [major _ _] (clojure.string/split version #"\.")]
               (if (>= (Integer. major) 9)
                 (conj base-options "--add-modules" "java.xml.bind")
                 base-options))
  :clean-targets ^{:protect false} ["resources/private/js" "resources/public/js" "target" "docs/js/book"]

  :plugins [[lein-cljsbuild "1.1.7"]
            [lein-doo "0.1.10"]
            [com.jakemccrary/lein-test-refresh "0.22.0"]]

  :test-refresh {:report       fulcro-spec.reporters.terminal/fulcro-report
                 :changes-only false
                 :with-repl    true}
  :test-selectors {:focused :focused}

  :doo {:build "automated-tests"
        :debug true
        :paths {:karma "node_modules/karma/bin/karma"}
        :karma {:config {"files" ^:prepend ["resources/public/intl-messageformat-with-locales.min.js"]}}}

  :figwheel {:server-port     8080
             :validate-config false}

  :cljsbuild {:builds
              [{:id           "test"
                :source-paths ["src/main" "src/test"]
                :figwheel     {:on-jsload "fulcro.test-main/spec-report"}
                :compiler     {:main                 fulcro.test-main
                               :output-to            "resources/public/js/test.js"
                               :output-dir           "resources/public/js/test"
                               :recompile-dependents true
                               ;:parallel-build       true
                               ;:verbose              true
                               ;:compiler-stats       true
                               :preloads             [devtools.preload]
                               :asset-path           "js/test"
                               :optimizations        :none}}
               {:id           "cards"
                :source-paths ["src/main" "src/cards"]
                :figwheel     {:devcards true}
                :compiler     {:main                 fulcro.democards.card-ui
                               :output-to            "resources/public/js/cards.js"
                               :output-dir           "resources/public/js/cards"
                               :asset-path           "js/cards"
                               :preloads             [devtools.preload fulcro.inspect.preload]
                               ;:parallel-build       true
                               ;:verbose              true
                               ;:compiler-stats       true
                               :source-map-timestamp true
                               :optimizations        :none}}
               {:id           "cards-live"
                :source-paths ["src/main" "src/cards"]
                :compiler     {:main          fulcro.democards.card-ui
                               :output-to     "resources/public/js/cards.min.js"
                               :output-dir    "resources/public/js/cards-live"
                               :asset-path    "js/cards-live"
                               :devcards      true
                               :verbose       true
                               :optimizations :advanced}}
               {:id           "book"
                :source-paths ["src/main" "src/book"]
                :figwheel     true
                :compiler     {:output-dir "resources/public/js/book"
                               :asset-path "js/book"
                               :preloads   [devtools.preload]
                               :modules    {:entry-point {:output-to "resources/public/js/book.js"
                                                          :entries   #{book.main}}
                                            ; For the dynamic code splitting demo
                                            :main        {:output-to "resources/public/js/book/main-ui.js"
                                                          :entries   #{book.demos.dynamic-ui-main}}}
                               #_#_:parallel-build true}}
               {:id           "book-live"
                :source-paths ["src/main" "src/book"]
                :compiler     {:output-dir     "docs/js/book"
                               :asset-path     "js/book"
                               :parallel-build true
                               :optimizations  :advanced
                               :source-map     "docs/js/book.js.map"
                               :modules        {:entry-point {:output-to "docs/js/book.js"
                                                              :entries   #{book.main}}
                                                ; For the dynamic code splitting demo
                                                :main        {:output-to "docs/js/book/main-ui.js"
                                                              :entries   #{book.demos.dynamic-ui-main}}}}}
               {:id           "automated-tests"
                :source-paths ["src/test" "src/main"]
                :compiler     {:output-to     "resources/private/js/unit-tests.js"
                               :main          fulcro.automated-test-main
                               :output-dir    "resources/private/js/unit-tests"
                               :asset-path    "js/unit-tests"
                               ;:parallel-build true
                               :optimizations :none}}]}

  :profiles {:book {:dependencies [[devcards "0.2.5" :exclusions [org.clojure/clojure cljsjs/react cljsjs/react-dom]]
                                   [fulcrologic/fulcro-inspect "2.2.1" :exclusions [fulcrologic/fulcro]]
                                   [cljsjs/d3 "4.12.0-0"]
                                   [cljsjs/victory "0.24.2-0"]
                                   [hickory "0.7.1"]
                                   [com.rpl/specter "1.1.1"]
                                   [org.flywaydb/flyway-core "4.2.0"]]}
             :dev  {:source-paths ["src/dev" "src/main" "src/cards" "src/test" "src/tutorial" "src/book"]
                    :repl-options {:nrepl-middleware [cemerick.piggieback/wrap-cljs-repl]}
                    :dependencies [[binaryage/devtools "0.9.10"]
                                   [com.rpl/specter "1.1.1"] ; used by book demos
                                   [devcards "0.2.4" :exclusions [org.clojure/clojure cljsjs/react cljsjs/react-dom]]
                                   [fulcrologic/fulcro-inspect "2.2.1" :exclusions [fulcrologic/fulcro]]
                                   [com.cemerick/piggieback "0.2.2"]
                                   [figwheel-sidecar "0.5.15"]
                                   [cljsjs/d3 "4.12.0-0"]
                                   [cljsjs/victory "0.24.2-0"]
                                   [hickory "0.7.1"]
                                   [org.flywaydb/flyway-core "4.2.0"]
                                   [org.clojure/tools.namespace "0.3.0-alpha4"]
                                   [cljsjs/codemirror "5.8.0-0"]
                                   [org.clojure/tools.nrepl "0.2.13"]]}})<|MERGE_RESOLUTION|>--- conflicted
+++ resolved
@@ -1,8 +1,4 @@
-<<<<<<< HEAD
-(defproject fulcrologic/fulcro "2.6.14"
-=======
 (defproject fulcrologic/fulcro "2.6.15"
->>>>>>> 6e78fe02
   :description "A library for building full-stack SPA webapps in Clojure and Clojurescript"
   :url ""
   :lein-min-version "2.8.1"
