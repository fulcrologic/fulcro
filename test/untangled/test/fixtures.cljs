(ns untangled.test.fixtures
  (:require-macros [untangled.component :as c])
  (:require
    [quiescent.dom :as d]
    [quiescent.core :include-macros true]
    [untangled.state :as state]
    [untangled.test.dom :refer [render-as-dom]]
    [untangled.core :as core]))


(def sample-doc
  (render-as-dom
    (d/div {}
           (d/div {:key "myid"} "by-key")
           (d/div {} "by-text-value"
                  (d/span {} "other-text")
                  (d/button {} (d/em {} "Click Me")))
           (d/div {:className "test-button"} "by-classname")
           (d/span {:className "some-span"}
                   (d/h3 {} "h3")
                   (d/section {} "by-selector")
                   (d/h1 {} "h1"))
           (d/div {:data-foo "test-foo-data"} "by-attribute")
           (d/div {:className "bartok"} "wrong-multiple-classes")
           (d/div {:className "foo bar bah"} "with-multiple-classes"))))


<<<<<<< HEAD
;(c/defscomponent Button
;                 "A button"
;                 [data context]
;
;                 (let [op (state/op-builder context)
;                       store-last-event (fn [evt input]
;                                          (assoc input :last-event evt))]
;
;                   (d/button {:onClick    (fn [evt] ((op (partial store-last-event (clj->js evt)))))
;                              :className  "test-button"
;                              :last-event (:last-event data)})))
;(def my-button-context (state/root-context (atom {:top  {:my-button {:data-count 0}} :time (js/Date.)})))
;(def custom-button (Button :my-button my-button-context))
=======
(c/defscomponent Button
                 "A button"
                 [data context]

                 (let [op (state/op-builder context)
                       store-last-event (fn [evt input]
                                          (assoc input :last-event evt))]

                   (d/button {:onClick    (fn [evt] ((op (partial store-last-event (clj->js evt)))))
                              :className  "test-button"
                              :last-event (:last-event data)})))

(def root-obj (state/root-context (core/new-application nil {:my-button {}})))
(def custom-button (render-as-dom (Button :my-button root-obj)))
>>>>>>> fb5afdef
<|MERGE_RESOLUTION|>--- conflicted
+++ resolved
@@ -1,46 +1,31 @@
 (ns untangled.test.fixtures
-  (:require-macros [untangled.component :as c])
+  (:require-macros [untangled.component :as cm])
   (:require
-    [quiescent.dom :as d]
     [quiescent.core :include-macros true]
     [untangled.state :as state]
     [untangled.test.dom :refer [render-as-dom]]
-    [untangled.core :as core]))
+    [untangled.core :as core]
+    [untangled.component :as c]))
 
 
 (def sample-doc
   (render-as-dom
-    (d/div {}
-           (d/div {:key "myid"} "by-key")
-           (d/div {} "by-text-value"
-                  (d/span {} "other-text")
-                  (d/button {} (d/em {} "Click Me")))
-           (d/div {:className "test-button"} "by-classname")
-           (d/span {:className "some-span"}
-                   (d/h3 {} "h3")
-                   (d/section {} "by-selector")
-                   (d/h1 {} "h1"))
-           (d/div {:data-foo "test-foo-data"} "by-attribute")
-           (d/div {:className "bartok"} "wrong-multiple-classes")
-           (d/div {:className "foo bar bah"} "with-multiple-classes"))))
+    (c/div {}
+           (c/div {:key "myid"} "by-key")
+           (c/div {} "by-text-value"
+                  (c/span {} "other-text")
+                  (c/button {} (c/em {} "Click Me")))
+           (c/div {:className "test-button"} "by-classname")
+           (c/span {:className "some-span"}
+                   (c/h3 {} "h3")
+                   (c/section {} "by-selector")
+                   (c/h1 {} "h1"))
+           (c/div {:data-foo "test-foo-data"} "by-attribute")
+           (c/div {:className "bartok"} "wrong-multiple-classes")
+           (c/div {:className "foo bar bah"} "with-multiple-classes"))))
 
 
-<<<<<<< HEAD
-;(c/defscomponent Button
-;                 "A button"
-;                 [data context]
-;
-;                 (let [op (state/op-builder context)
-;                       store-last-event (fn [evt input]
-;                                          (assoc input :last-event evt))]
-;
-;                   (d/button {:onClick    (fn [evt] ((op (partial store-last-event (clj->js evt)))))
-;                              :className  "test-button"
-;                              :last-event (:last-event data)})))
-;(def my-button-context (state/root-context (atom {:top  {:my-button {:data-count 0}} :time (js/Date.)})))
-;(def custom-button (Button :my-button my-button-context))
-=======
-(c/defscomponent Button
+(cm/defscomponent Button
                  "A button"
                  [data context]
 
@@ -48,10 +33,9 @@
                        store-last-event (fn [evt input]
                                           (assoc input :last-event evt))]
 
-                   (d/button {:onClick    (fn [evt] ((op (partial store-last-event (clj->js evt)))))
+                   (c/button {:onClick    (fn [evt] ((op (partial store-last-event (clj->js evt)))))
                               :className  "test-button"
                               :last-event (:last-event data)})))
 
 (def root-obj (state/root-context (core/new-application nil {:my-button {}})))
-(def custom-button (render-as-dom (Button :my-button root-obj)))
->>>>>>> fb5afdef
+(def custom-button (render-as-dom (Button :my-button root-obj)))