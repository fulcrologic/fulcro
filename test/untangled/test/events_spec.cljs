--- conflicted
+++ resolved
@@ -1,13 +1,16 @@
 (ns untangled.test.events-spec
-<<<<<<< HEAD
   (:require-macros [cljs.test :refer (is deftest testing)]
                    [smooth-test.core :refer (specification behavior provided assertions)]
                    )
   (:require
+    [quiescent.core :include-macros true]
+    [cljs.test :refer [do-report]]
+    [untangled.test.assertions :refer [text-matches]]
+    [untangled.test.dom :as td]
     smooth-test.stub
     [cljs.test :refer [do-report]]
     [untangled.test.events :as evt]
-    [cljs.test :as t])
+    [untangled.component :as c])
   )
 
 (specification "Event Detector for detecting events"
@@ -44,28 +47,13 @@
                            (evt/is-trigger-count detector :boo 1)
                            )
                  ))
-=======
-  (:require-macros [cljs.test :refer (is run-tests testing deftest)]
-                   [smooth-test.core :refer (specification behavior provided assertions)]
-                   cljs.user)
-  (:require
-    [quiescent.dom :as d]
-    [quiescent.core :include-macros true]
-    [untangled.state :as state]
-    [cljs.test :refer [do-report]]
-    [untangled.test.assertions :refer [text-matches]]
-    [untangled.test.dom :as td]
-    [untangled.test.events :as ev]
-    [untangled.test.fixtures :as f]
-    [untangled.core :as core]))
-
 
 (defn evt-tracker-input [& {:keys [type prop]
                             :or   {type "text"
                                    prop (fn [evt] (.-keyCode evt))}}]
   (let [seqnc (atom [])
         input (td/render-as-dom
-                (d/input {:type type
+                (c/input {:type type
                           :onKeyDown  (fn [evt] (swap! seqnc #(conj % (prop evt))))
                           :onKeyPress (fn [evt] (swap! seqnc #(conj % (prop evt))))
                           :onKeyUp    (fn [evt] (swap! seqnc #(conj % (prop evt))))}))]
@@ -81,11 +69,11 @@
 ;
 ;                 (behavior "sends a click event"
 ;                           (is (nil? (last-event)))
-;                           (ev/click rendered-button)
+;                           (evt/click rendered-button)
 ;                           (is (not (nil? (last-event)))))
 ;
 ;                 (behavior "allows caller to set event data values"
-;                           (ev/click rendered-button :clientX 20 :altKey true)
+;                           (evt/click rendered-button :clientX 20 :altKey true)
 ;                           (is (= true (.-altKey (last-event))))
 ;                           (is (= 20 (.-clientX (last-event)))))))
 
@@ -93,26 +81,25 @@
 (specification "The double-click function"
                (behavior "is sent to the DOM"
                          (let [[seqnc input] (evt-tracker-input)]
-                           (ev/doubleClick input "")
+                           (evt/doubleClick input "")
                            (is (= [] @seqnc)))))
 
 
 (specification "The send-keys function"
                (behavior "sends a single keystroke"
                          (let [[seqnc input] (evt-tracker-input)]
-                           (ev/send-keys input "a")
+                           (evt/send-keys input "a")
                            (is (= [97] @seqnc))))
 
                (behavior "sends a sequence of keystrokes"
                          (let [[seqnc input] (evt-tracker-input)]
-                           (ev/send-keys input "aA1!")
+                           (evt/send-keys input "aA1!")
                            (is (= [97 65 49 33] @seqnc))))
 
                (behavior "does nothing when an empty string is provided"
                          (let [[seqnc input] (evt-tracker-input)]
-                           (ev/send-keys input "")
+                           (evt/send-keys input "")
                            (is (= [] @seqnc))))
 
                (behavior "complains when the first argument is not a DOM element"
-                         (is (thrown? js/Error (ev/send-keys {} "a") "- using goog.dom/isElement"))))
->>>>>>> fb5afdef
+                         (is (thrown? js/Error (evt/send-keys {} "a") "- using goog.dom/isElement"))))
