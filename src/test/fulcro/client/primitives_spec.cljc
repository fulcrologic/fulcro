--- conflicted
+++ resolved
@@ -32,20 +32,12 @@
         x))
     m))
 
-#_(specification "Add basis time" :focused
-<<<<<<< HEAD
+(specification "Add basis time" :focused
   (assertions
     "Add time information recursively"
     (-> (prim/add-basis-time {:hello {:world {:data 2}
                                       :foo   :bar
                                       :multi [{:x 1} {:x 2}]}} 10)
-=======
-    (assertions
-      "Add time information recursively"
-      (-> (prim/add-basis-time {:hello {:world {:data 2}
-                                        :foo   :bar
-                                        :multi [{:x 1} {:x 2}]}} 10)
->>>>>>> 99df4c8c
         (read-times))
       => {:hello {:world {::time 10}
                   :multi [{::time 10} {::time 10}]
