(ns fulcro.client.routing
  #?(:cljs (:require-macros fulcro.client.routing))
  (:require [fulcro.client.mutations :as m :refer [defmutation]]
            [fulcro.client :as fc]
            [fulcro.client.primitives :as prim :refer [defui defsc]]
            [fulcro.client.impl.protocols :as p]
    #?(:cljs [cljs.loader :as loader])
      [fulcro.logging :as log]
      [fulcro.util :as util]
      [clojure.spec.alpha :as s]
      [fulcro.logging :as log]))

#?(:clj
   (s/def ::mutation-args
     (s/cat
       :sym symbol?
       :doc (s/? string?)
       :arglist vector?
       :body (s/+ (constantly true)))))

#?(:clj
   (defn- emit-union-element [sym ident-arg kws-and-screens]
     (try
       (let [query         (reduce (fn [q {:keys [kw sym]}] (assoc q kw `(fulcro.client.primitives/get-query ~sym))) {} kws-and-screens)
             first-screen  (-> kws-and-screens first :sym)
             screen-render (fn [cls] `((fulcro.client.primitives/factory ~cls {:keyfn (fn [props#] ~(name cls))}) (fulcro.client.primitives/props ~'this)))
             render-stmt   (reduce (fn [cases {:keys [kw sym]}]
                                     (-> cases
                                       (conj kw (screen-render sym)))) [] kws-and-screens)
             ident-fn      (if (list? ident-arg)
                             `(~'ident ~@(rest ident-arg))
                             (let [[table-prop id-prop] ident-arg]
                               `(~'ident [this# props#] [(get props# ~table-prop) (get props# ~id-prop)])))]
         `(fulcro.client.primitives/defui ~(vary-meta sym assoc :once true)
            ~'static fulcro.client.primitives/InitialAppState
            (~'initial-state [~'clz ~'params] (fulcro.client.primitives/get-initial-state ~first-screen ~'params))
            ~'static fulcro.client.primitives/Ident
            ~ident-fn
            ~'static fulcro.client.primitives/IQuery
            (~'query [~'this] ~query)
            ~'Object
            (~'render [~'this]
              (let [props# (fulcro.client.primitives/props ~'this)
                    ident# (fulcro.client.primitives/get-ident ~'this props#)
                    page#  (first ident#)]
                (case page#
                  ~@render-stmt
                  (str "Cannot route: Unknown Screen " page#))))))
       (catch Exception e `(def ~sym (log/error "BROKEN ROUTER!"))))))

#?(:clj
   (defn- emit-router [router-id sym union-sym]
     `(fulcro.client.primitives/defui ~(vary-meta sym assoc :once true)
        ~'static fulcro.client.primitives/InitialAppState
        (~'initial-state [~'clz ~'params] {::id ~router-id ::current-route (fulcro.client.primitives/get-initial-state ~union-sym ~'params)})
        ~'static fulcro.client.primitives/Ident
        (~'ident [~'this ~'props] [:fulcro.client.routing.routers/by-id ~router-id])
        ~'static fulcro.client.primitives/IQuery
        (~'query [~'this] [::id {::current-route (fulcro.client.primitives/get-query ~union-sym)}])
        ~'Object
        (~'render [~'this]
          (let [computed#            (fulcro.client.primitives/get-computed ~'this)
                props#               (::current-route (fulcro.client.primitives/props ~'this))
                props-with-computed# (fulcro.client.primitives/computed props# computed#)]
            ((fulcro.client.primitives/factory ~union-sym) props-with-computed#))))))

#?(:clj
   (s/def ::router-args (s/cat
                          :sym symbol?
                          :router-id keyword?
                          :ident-fn (s/or :method list? :template (s/coll-of keyword? :min-count 2 :max-count 2 :kind vector?))
                          :kws-and-screens (s/+ (s/cat :kw keyword? :sym symbol?)))))

#?(:clj
   (defmacro ^{:doc      "Generates a component with a union query that can route among the given screens.

```
(defrouter ComponentName keyword-for-router-id
  ident-generator
  kw Component
  kw2 Component2
  ...)
```

The first screen listed will be the 'default' screen that the router will be initialized to show.

The `ident-generator` can be:

. A lamba receiving `this` and `props` that must return a legal ident from the props of any of the listed components
. A vector listing the table prop and id prop that will be in the state of the screen

Examples:

(fn [this props] [(:screen props) (:id props)])  ; General-purpose
[:screen :id]                                    ; shorthand for prior example
(fn [t p] [(:screen p :constant-id])             ; must use fn form if id is some kind of constant
(ident [t p] [(:screen p) :x])                   ; name of the lambda is ignored (fn is recommended)
...

NOTES:
- All Component screens *must* have initial state
- All Component screens *must* have a query
- All Component screens *must* have state that the ident-fn can use to generate a proper ident from your ident generator.
"
               :arglists '([sym router-id ident-generator & kws-and-screens])} defrouter
     [& args]
     (let [{:keys [sym router-id ident-fn kws-and-screens]} (util/conform! ::router-args args)
           ident-arg (second ident-fn)
           union-sym (symbol (str (name sym) "-Union"))]
       `(do
          ~(emit-union-element union-sym ident-arg kws-and-screens)
          ~(emit-router router-id sym union-sym)))))

(def routing-tree-key ::routing-tree)
(def routers-table :fulcro.client.routing.routers/by-id)    ; NOTE: needed in macro, but hand-coded

(defn make-route
  "Make a route name that executes the provided routing instructions to change which screen in on the UI. routing-instructions
  must be a vector. Returns an item that can be passed to `routing-tree` to generate your overall application's routing
  plan.

  `(make-route :route/a [(router-instruction ...) ...])`

  "
  [name routing-instructions]
  {:pre [(vector? routing-instructions)]}
  {:name name :instructions routing-instructions})

(defn routing-tree
  "Generate initial state for your application's routing tree. The return value of this should be merged into your overall
  app state in your Root UI component

  ```
  (defui Root
    static prim/InitialAppState
    (initial-state [cls params]  (merge {:child-key (prim/get-initial-state Child)}
                                        (routing-tree
                                          (make-route :route/a [(router-instruction ...)])
                                          ...)))
    ...
  ```
  "
  [& routes]
  {routing-tree-key (reduce (fn [tree {:keys [name instructions]}] (assoc tree name instructions)) {} routes)})

(defn router-instruction
  "Return the definition of a change-route instruction."
  [router-id target-screen-ident]
  {:target-router router-id
   :target-screen target-screen-ident})

(defn current-route
  "Get the current route (an ident) from the router with the given id. You can pass the entire app database, the routers table,
  or the props of a component that has queried for the router table as the first argument to this function.
  Thus, it can be used easily from within a mutation or in a component to find (and display) the current route:

  ```
  (defmutation do-something-with-routes [params]
    (action [{:keys [state]}]
      (let [current (r/current-route state :top-router)]
      ...)))

  (defsc NavBar [this props]
    {:query (fn [] [[r/routers-table '_]])
     :initial-state (fn [params] {})}
    (let [current (r/current-route props :top-router)]
      ...))
  ```
  "
  [state-map-or-router-table router-id]
  (if (contains? state-map-or-router-table routers-table)
    (get-in state-map-or-router-table [routers-table router-id ::current-route])
    (get-in state-map-or-router-table [router-id ::current-route])))

(defmulti coerce-param (fn [param-keyword v] param-keyword))
(defmethod coerce-param :default [k v]
  (cond
    (and (string? v) (seq (re-seq #"^[0-9][0-9]*$" v))) #?(:clj  (Integer/parseInt v)
                                                           :cljs (js/parseInt v))
    (and (string? v) (seq (re-seq #"^[a-zA-Z]" v))) (keyword v)
    :else v))

(defn set-ident-route-params
  "Replace any keywords of the form :params/X with the value of (get route-params :X) in the given ident. By default the value
  of the parameter (which comes in as a string) will be converted to an int if it is all digits, and will be
  converted to a keyword if it is all letters. If you want to customize the coercion, just:

  ```
  (defmethod r/coerce-param :param/NAME [k v] (transform-it v))
  ```
  "
  [ident route-params]
  (mapv (fn [element]
          (if (and (keyword? element) (= "param" (namespace element)))
            (coerce-param element (get route-params (keyword (name element)) element))
            element))
    ident))

(defn set-route*
  "Set the given screen-ident as the current route on the router with the given ID. Returns a new application
  state map."
  [state-map router-id screen-ident]
  (assoc-in state-map [routers-table router-id ::current-route] screen-ident))

<<<<<<< HEAD
(defmutation set-route
  "Mutation: Explicitly set the route of a given router to the target screen ident."
  [{:keys [router-id target-screen-ident]}]
  (action [{:keys [state]}]
    (swap! state set-route router-id target-screen-ident)))
=======
; legacy name support
(def set-route set-route*)

(defmutation set-route
  "Mutation: Explicitly set the route of a given router to the target screen ident."
  [{:keys [router target]}]
  (action [{:keys [state]}]
    (swap! state set-route* router target)))
>>>>>>> 7c77e987

(declare DynamicRouter get-dynamic-router-target)

(defn- set-routing-query
  "Change the given router's query iff it is a dynamic router. Returns the updated state."
  [state reconciler router-id [target-kw _]]
  (let [router   (-> state :fulcro.client.routing.routers/by-id router-id)
        dynamic? (-> router ::dynamic boolean)
        query    (when dynamic?
                   (some-> target-kw
                     get-dynamic-router-target
                     (prim/get-query state)))]
    (if query
      (do
        (p/queue! reconciler [::pending-route])
        (prim/set-query* state (prim/factory DynamicRouter {:qualifier router-id})
          {:query [::id ::dynamic {::current-route query}]}))
      state)))

(defn- update-routing-queries
  "Given the reconciler, state, and a routing tree route: finds and sets all of the dynamic queries needed to
  accomplish that route. Returns the updated state."
  [state reconciler {:keys [handler route-params]}]
  (let [routing-instructions (get-in state [routing-tree-key handler])]
    (if-not (or (nil? routing-instructions) (vector? routing-instructions))
      (do
        (log/error "Routing tree does not contain a vector of routing-instructions for handler " handler)
        state)
      (reduce (fn [ongoing-state {:keys [target-router target-screen]}]
                (set-routing-query ongoing-state reconciler target-router target-screen))
        state routing-instructions))))

(defn update-routing-links
  "Given the app state map, returns a new map that has the routing graph links updated for the given route/params
  as a bidi match.

  ***This function should only be used if you only use static UI routing.***

  If you use DynamicRouter then you must use `route-to-impl!` instead."
  [state-map {:keys [handler route-params]}]
  (let [routing-instructions (get-in state-map [routing-tree-key handler])]
    (if-not (or (nil? routing-instructions) (vector? routing-instructions))
      (log/error "Routing tree does not contain a vector of routing-instructions for handler " handler)
      (reduce (fn [m {:keys [target-router target-screen]}]
                (let [parameterized-screen-ident (set-ident-route-params target-screen route-params)]
                  (set-route* m target-router parameterized-screen-ident))) state-map routing-instructions))))

(defmulti get-dynamic-router-target
  "Get the component that renders the given screen type. The parameter is simply the keyword of the module/component.
  Note that all have to match: the module name in the compiler that contains the code for the component,
  the first element of the ident returned by the component, and the keyword passed to this multimethod to retrieve
  the component."
  (fn [k] k))

(defmethod get-dynamic-router-target :default [k] nil)

(defn add-route-state [state-map target-kw component]
  (let [tree-state       {:tmp/new-route (prim/get-initial-state component nil)}
        query            [{:tmp/new-route (prim/get-query component)}]
        normalized-state (-> (prim/tree->db query tree-state true)
                           (dissoc :tmp/new-route))]
    (util/deep-merge state-map normalized-state)))

(defn- install-route-impl [state target-kw component]
  (defmethod get-dynamic-router-target target-kw [k] component)
  (swap! state add-route-state target-kw component))

(defmutation install-route
  "Fulcro mutation: Install support for a dynamic route. `target-kw` is the keyword that represents the table name of
  the target screen (first elemenet of the ident of the component), which must also match internal data in the
  state of that component at fulcro.client.routing/dynamic-route-key. `component` is the *class* of the UI component that will be
  shown by the router. It *must* implement InitialAppState to provide at least the value of `target-kw` at the
  predefined fulcro.client.routing/dynamic-route-key key.

  An example would be that you've defined a component like this:

  (ns app.component
    (:require fulcro.client.routing))

  (def target-kw :my-component)

  (defui Component
    static prim/InitialAppState
    (initial-state [c p] {fulcro.client.routing/dynamic-route-key target-kw})
    static prim/Ident
    (ident [this props] [target-kw :singleton])
    ...)

  and during startup you install this route as:

  (transact! this `[(install-route {:target-kw :my-component :component Component})])
  "
  [{:keys [target-kw component]}]
  (action [{:keys [state]}]
    (install-route-impl state target-kw component)))

(def dynamic-route-key ::dynamic-route)

(defui ^:once DynamicRouter
  static prim/InitialAppState
  (initial-state [clz {:keys [id]}] {::id id ::dynamic true ::current-route {}})
  static prim/Ident
  (ident [this props] [routers-table (::id props)])
  static prim/IQuery
  (query [this] [::id ::dynamic ::current-route])
  Object
  (render [this]
    (let [{:keys [::id ::current-route]} (prim/props this)
          target-key (get current-route dynamic-route-key)
          c          (get-dynamic-router-target target-key)
          factory    (when c (prim/factory c {:keyfn dynamic-route-key :qualifier id}))]
      (when factory
        (factory current-route)))))

(defn ui-dynamic-router [props]
  (let [ui-factory (prim/factory DynamicRouter {:qualifier (get props ::id) :keyfn ::id})]
    (ui-factory props)))

(defn get-dynamic-router-query
  "Get the query for the router with the given router-id."
  [router-id]
  (prim/get-query (prim/factory DynamicRouter {:qualifier router-id})))

(defn- process-pending-route!
  "Finish doing the routing after a module completes loading"
  [{:keys [state reconciler] :as env}]
  (let [target (::pending-route @state)]
    (swap! state
      (fn [s]
        (cond-> (dissoc s ::pending-route)
          :always (update-routing-queries reconciler target)
          (contains? target :handler) (update-routing-links target))))))

(defn- route-target-missing?
  "Returns true iff the given ident has no component loaded into the dynamic routing multimethod."
  [ident]
  (let [screen (first ident)
        c      (get-dynamic-router-target screen)]
    (nil? c)))

(defn- is-dynamic-router?
  "Returns true if the given component (instance) is a DynamicRouter."
  [component]
  (instance? DynamicRouter component))

(defn- get-missing-routes
  "Returns a sequence of routes that need to be loaded in order for routing to succeed."
  [reconciler state-map {:keys [handler route-params] :as params}]
  (let [routing-instructions (get-in state-map [routing-tree-key handler])]
    (if-not (or (nil? routing-instructions) (vector? routing-instructions))
      (do
        (log/error "Routing tree does not contain a vector of routing-instructions for handler " handler)
        [])
      (reduce (fn [routes {:keys [target-router target-screen]}]
                (let [router (prim/ref->any reconciler [routers-table target-router])]
                  (if (and (is-dynamic-router? router) (route-target-missing? target-screen))
                    (conj routes (first target-screen))
                    routes))) [] routing-instructions))))

(defn- load-dynamic-route
  "Triggers the actual load of a route, and retries if the networking is down. If the pending route (in state) has changed
  between retries, then no further retries will be attempted. Exponential backoff with a 10 second max is used as long
  as retries are being done."
  ([state-atom pending-route-handler route-to-load finish-fn]
   (load-dynamic-route state-atom pending-route-handler route-to-load finish-fn 0 0))
  ([state-atom pending-route-handler route-to-load finish attempt delay]
   #?(:cljs (js/setTimeout
              (fn []
                (let [current-pending-route (get @state-atom ::pending-route)]
                  (when (and pending-route-handler (= current-pending-route pending-route-handler))
                     ; if the load succeeds, finish will be called to finish the route instruction
                    (let [deferred-result (loader/load route-to-load)
                           ;; see if the route is no longer needed (pending has changed)
                          next-delay      (min 10000 (* 2 (max 1000 delay)))]
                       ; if the load fails, retry
                      (.addCallback deferred-result finish)
                      (.addErrback deferred-result
                        (fn [_]
                          (log/error (str "Route load failed for " route-to-load ". Attempting retry."))
                           ; TODO: We're tracking attempts..but I don't see a reason to stop trying if the route is still pending...
                          (load-dynamic-route state-atom pending-route-handler route-to-load finish (inc attempt) next-delay)))))))
              delay))))

(defn- load-routes [{:keys [state] :as env} routes]
  #?(:clj (log/info "Dynamic loading of routes is not done on the server itself.")
     :cljs
          (let [loaded        (atom 0)
                pending-route (get @state ::pending-route)
                to-load       (count routes)
                finish        (fn [k]
                                (fn []
                                  (swap! loaded inc)
                                  (when (= @loaded to-load)
                                    (swap! state add-route-state k (get-dynamic-router-target k))
                                    (process-pending-route! env))))]
            (doseq [r routes]
              (load-dynamic-route state pending-route r (finish r))))))

(defn route-to-impl!
  "Mutation implementation, for use as a composition into other mutations. This function can be used
  from within mutations. If a DynamicRouter is used in your routes, then this function may trigger
  code loading. Once the loading is complete (if any is needed), it will trigger the actual UI routing.

  If routes are being loaded, then the root property in your app state :fulcro.client.routing/pending-route
  will be your `bidi-match`. You can use a link query to pull this into your UI to show some kind of indicator.

  NOTE: this function updates application state and *must not* be used from within a swap on that state."
  [{:keys [state reconciler] :as env} bidi-match]
  (if-let [missing-routes (seq (get-missing-routes reconciler @state bidi-match))]
    (if (= bidi-match (get @state ::pending-route))
      ; TODO: This could be the user clicking again, or a legitimate failure...Not much more I can do yet.
      (log/error "Attempt to trigger a route that was pending, but that wasn't done loading (or failed to load).")
      (do
        (swap! state assoc ::pending-route bidi-match)
        (load-routes env missing-routes)))
    (do
      (swap! state #(-> %
                      (update-routing-queries reconciler bidi-match)
                      (dissoc ::pending-route)
                      (update-routing-links bidi-match))))))

(m/defmutation route-to
  "Mutation (use in transact! only):

  Change the application's overall UI route to the given route by handler. Handler must be a single keyword that
  indicates an entry in your routing tree (which must be in the initial app state of your UI root). route-params
  is a map of key-value pairs that will be substituted in the target screen idents of the routing tree.

  If any of the routers are dynamic, then this mutation will check to see if the target routes are loaded. If any
  are not present, then module load(s) will be triggered for them, and the route will be pending until the code arrives.

  If a new route-to is run before pending routes are installed, then the pending route will be cancelled, but the code
  loading will continue.

  You may use a link query to get [:fulcro.client.routing/pending-route '_] in your application. If it is not nil
  then a route is pending, and you can show UI indicators of this."
  [{:keys [handler route-params] :as params}]
  (action [env]
    (try
      (route-to-impl! env params)
      (catch #?(:clj Throwable :cljs :default) t
        (log/error "Routing failed!" t)))))<|MERGE_RESOLUTION|>--- conflicted
+++ resolved
@@ -202,13 +202,6 @@
   [state-map router-id screen-ident]
   (assoc-in state-map [routers-table router-id ::current-route] screen-ident))
 
-<<<<<<< HEAD
-(defmutation set-route
-  "Mutation: Explicitly set the route of a given router to the target screen ident."
-  [{:keys [router-id target-screen-ident]}]
-  (action [{:keys [state]}]
-    (swap! state set-route router-id target-screen-ident)))
-=======
 ; legacy name support
 (def set-route set-route*)
 
@@ -217,7 +210,6 @@
   [{:keys [router target]}]
   (action [{:keys [state]}]
     (swap! state set-route* router target)))
->>>>>>> 7c77e987
 
 (declare DynamicRouter get-dynamic-router-target)
 
