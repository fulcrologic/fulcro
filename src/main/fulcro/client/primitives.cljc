--- conflicted
+++ resolved
@@ -117,46 +117,26 @@
                        (apply concat (->> children first :children (map :children)))
                        children)]
         (-> (into props
-<<<<<<< HEAD
-              (map (fn [{:keys [key query] :as ast}]
-                     (let [x   (get props key)
-                           ast (cond-> ast
-                                 ; add children on recursive query
-                                 (= '... query)
-                                 (assoc :children children)
-
-                                 (pos-int? query)
-                                 (assoc :children (mapv #(cond-> %
-                                                           (pos-int? (:query %))
-                                                           (update :query dec))
-                                                    children)))]
-                       [key
-                        (if (sequential? x)
-                          (mapv #(add-basis-time* ast % time) x)
-                          (add-basis-time* ast x time))])))
+              (comp
+                (filter #(contains? props (:key %)))
+                (map (fn [{:keys [key query] :as ast}]
+                       (let [x   (get props key)
+                             ast (cond-> ast
+
+                                   (= '... query)
+                                   (assoc :children children)
+
+                                   (pos-int? query)
+                                   (assoc :children (mapv #(cond-> %
+                                                             (pos-int? (:query %))
+                                                             (update :query dec))
+                                                      children)))]
+                         [key
+                          (if (sequential? x)
+                            (mapv #(add-basis-time* ast % time) x)
+                            (add-basis-time* ast x time))]))))
               children)
           (vary-meta assoc ::time time)))
-=======
-                  (comp
-                    (filter #(contains? props (:key %)))
-                    (map (fn [{:keys [key query] :as ast}]
-                           (let [x   (get props key)
-                                 ast (cond-> ast
-                                       (= '... query)
-                                       (assoc :children children)
-
-                                       (pos-int? query)
-                                       (assoc :children (mapv #(cond-> %
-                                                                 (pos-int? (:query %))
-                                                                 (update :query dec))
-                                                          children)))]
-                             [key
-                              (if (sequential? x)
-                                (mapv #(add-basis-time* ast % time) x)
-                                (add-basis-time* ast x time))]))))
-                  children)
-            (vary-meta assoc ::time time)))
->>>>>>> 5f5681b9
       (vary-meta props assoc ::time time))
     props))
 
@@ -170,12 +150,7 @@
                 (vary-meta ele assoc ::time time)
                 ele)) props))
   ([q props time]
-<<<<<<< HEAD
-   (add-basis-time props time)
-    #_(add-basis-time* (query->ast q) props time)))
-=======
    (add-basis-time* (query->ast q) props time)))
->>>>>>> 5f5681b9
 
 (defn get-basis-time
   "Returns the basis time from the given props, or ::unset if not available."
