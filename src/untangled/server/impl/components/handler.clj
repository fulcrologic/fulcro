(ns untangled.server.impl.components.handler
  (:require
    [bidi.bidi :as bidi]
    [com.stuartsierra.component :as component]
    [ring.middleware.resource :refer [wrap-resource]]
    [ring.middleware.content-type :refer [wrap-content-type]]
    [ring.middleware.not-modified :refer [wrap-not-modified]]
    [ring.middleware.gzip :refer [wrap-gzip]]
    [ring.util.response :refer [response file-response resource-response]]
    [untangled.server.impl.middleware :as middleware]
    [taoensso.timbre :as timbre]
<<<<<<< HEAD
    [untangled.datomic.impl.components.database :as db]))
=======
    [untangled.server.impl.util :as util])
  (:import (clojure.lang ExceptionInfo)))
>>>>>>> 3e6ca6bd

(def routes
  ["" {"/" :index
       "/api"
           {:get  {[""] :api}
            :post {[""] :api}}}])

(defn index [req]
  (assoc (resource-response (str "index.html") {:root "public"})
    :headers {"Content-Type" "text/html"}))

(defn error->response [error]
  {:status 500
   :body   error})

(defn untangled-api-error-response
  "Determines if ex-data from ExceptionInfo has headers matching the Untangled Server API.
   Returns ex-map if the ex-data matches the API, otherwise returns the whole exception."
  [ex]
  ;; TODO: logging?
  (let [valid-response-keys #{:status :headers :body}
        ex-map (ex-data ex)]
    (if (every? valid-response-keys (keys ex-map))
      ex-map
      (error->response ex))))

(defn process-errors [error]
  (cond
    (instance? ExceptionInfo error) (untangled-api-error-response error)
    (instance? Exception error) (error->response error)
    :else {:status 400 :body error}))

(defn valid-response? [result]
  (and
    (not (instance? Exception result))
    (not (some (fn [[_ {:keys [om.next/error]}]] (some? error)) result))))

(defn raise-response
  "For om mutations, converts {'my/mutation {:result {...}}} to {'my/mutation {...}}"
  [resp]
  (reduce (fn [acc [k v]]
            (if (and (symbol? k) (not (nil? (:result v))))
              (assoc acc k (:result v))
              (assoc acc k v)))
    {} resp))

(defn api
  "The /api Request handler. The incoming request will have a database connection, parser, and error handler
  already injected. This function should be fairly static, in that it calls the parser, and if the parser
  does not throw and exception it wraps the return value in a transit response. If the parser throws
  an exception, then it calls the injected error handler with the request and the exception. Thus,
  you can define the handling of all API requests via system injection at startup."
  [{:keys [transit-params parser env] :as req}]
  (let [parse-result (try (raise-response (parser env transit-params))
                          (catch Exception e (timbre/error "Parser error:" (.getStackTrace e)) e))]
    (if (valid-response? parse-result)
      {:status 200 :body parse-result}
      (process-errors parse-result))))

(defn generate-response
  "Generate a response containing status code, headers, and body.
  The content type will always be 'application/transit+json',
  and this function will assert if otherwise."
  [{:keys [status body headers] :or {status 200} :as input}]
  {:pre [(not (contains? headers "Content-Type"))
         (and (>= status 100) (< status 600))]}
  (timbre/info "Generate Response: " input)
  {:status  status
   :headers (merge headers {"Content-Type" "application/transit+json"})
   :body    body})

(defn route-handler [req]
  (let [match (bidi/match-route routes (:uri req)
                :request-method (:request-method req))]
    (case (:handler match)
      ;; explicit handling of / as index.html. wrap-resources does the rest
      :index (index req)
      :api (generate-response (api req))
      req)))

(defn wrap-connection
  "Ring middleware function that invokes the general handler with the parser and parsing environgment on the request."
  [handler api-parser om-parsing-env]
  (fn [req] (handler (assoc req :parser api-parser :env (assoc om-parsing-env :request req)))))

(defn handler
  "Create a web request handler that sends all requests through an Om parser. The om-parsing-env of the parses
  will include any components that were injected into the handler.

  Returns a function that handles requests."
  [api-parser om-parsing-env]
  ;; NOTE: ALL resources served via wrap-resources (from the public subdirectory). The BIDI route maps / -> index.html
  (-> (wrap-connection route-handler api-parser om-parsing-env)
    (middleware/wrap-transit-params)
    (middleware/wrap-transit-response)
    (wrap-resource "public")
    (wrap-content-type)
    (wrap-not-modified)
    (wrap-gzip)))

(defrecord Handler [all-routes api-parser injected-keys]
  component/Lifecycle
  (start [component]
    (timbre/info "Creating web server handler.")
    (assert (every? (set (keys component)) injected-keys) (str "You asked to inject " injected-keys " but one or more of those components do not exist."))
    (let [om-parsing-env (select-keys component injected-keys)
          req-handler (handler api-parser om-parsing-env)]
      (assoc component :api-parser api-parser :all-routes req-handler :env om-parsing-env)))
  (stop [component] component
    (timbre/info "Tearing down web server handler.")
    (assoc component :all-routes nil))
  )

(defn build-handler
  "Build a web request handler.

  Parameters:
  - `api-parser`: An Om AST Parser that can interpret incoming API queries, and return the proper response. Return is the response when no exception is thrown.
  - `injections`: A vector of keywords to identify component dependencies.  Components injected here can be made available to your parser.
  "
  [api-parser injections]
  (component/using
    (map->Handler {:api-parser    api-parser
                   :injected-keys injections})
    (vec (into #{:logger :config} injections))
    ))<|MERGE_RESOLUTION|>--- conflicted
+++ resolved
@@ -8,13 +8,8 @@
     [ring.middleware.gzip :refer [wrap-gzip]]
     [ring.util.response :refer [response file-response resource-response]]
     [untangled.server.impl.middleware :as middleware]
-    [taoensso.timbre :as timbre]
-<<<<<<< HEAD
-    [untangled.datomic.impl.components.database :as db]))
-=======
-    [untangled.server.impl.util :as util])
+    [taoensso.timbre :as timbre] )
   (:import (clojure.lang ExceptionInfo)))
->>>>>>> 3e6ca6bd
 
 (def routes
   ["" {"/" :index
@@ -34,7 +29,6 @@
   "Determines if ex-data from ExceptionInfo has headers matching the Untangled Server API.
    Returns ex-map if the ex-data matches the API, otherwise returns the whole exception."
   [ex]
-  ;; TODO: logging?
   (let [valid-response-keys #{:status :headers :body}
         ex-map (ex-data ex)]
     (if (every? valid-response-keys (keys ex-map))
