(ns untangled.test.dom
  (:require [clojure.string :as str]
            [cljs.test :as t :include-macros true]
            [goog.dom :as gd]))


(defn get-attribute
  "
  Get the value of an HTML element's named attribute.

  Parameters:
  `element` A rendered HTML element, as created with `render-as-dom`.
  `attribute` A keyword specifying the attribute you wish to query, i.e. `:value`.

  Returns the attribute value as a string.
  "
  [element attribute]
  (.getAttribute element (name attribute)))


(defn is-rendered-element?
  "Returns a boolean indicating whether the argument is an HTML element that has
  been rendered to the DOM."
  [obj]
  (let [is-dom-element? (gd/isElement obj)
        is-react-element? (js/React.isValidElement obj)
        is-rendered? (.hasOwnProperty obj "getDOMNode")]
    (or is-dom-element? (and is-react-element? is-rendered?))))


(defn render-as-dom
  "Creates a DOM element from a React component."
  [component]
  (.getDOMNode (js/React.addons.TestUtils.renderIntoDocument component)))


(defn node-contains-text?
  "Returns a boolean indicating whether `dom-node` node (or any of its children) contains `string`."
  [string dom-node]
  (if (or (nil? string) (nil? dom-node))
    false
    (let [regex (js/RegExp. string)
          text (gd/getTextContent dom-node)]
      (.test regex text))))


(defn find-element
  "
  Finds an HTML element inside a React component or HTML element based on keyword

  Parameters:
  *`element`: A rendered HTML element, as created with `render-as-dom`.
  *`keyword`: defines search type and can be one of:
    *`:key`: the :key hash of the React component, this will look for your `value` as a substring within a data-reactid
             attribute
    *`:{tagname}-text`: look for visible string (as a regex) on a specific tag. E.g. (find-element :button-text \"OK\" dom)
    *`:selector`: any arbitrary CSS selector
    * any attribute name passed as a keyword, i.e. :class will look for your `value` in the class attribute
  *`value`: a string used to find the element based on your :keyword search type

  Returns a rendered HTML element or nil if no match is found.
  "
  [element keyword value]
  (let [keyword-str (name keyword)]
    (cond
<<<<<<< HEAD
      (re-find #"-text$" strkw) (let [tagname (str/lower-case (re-find #"^\w+" strkw))]
                                  (gd/findNode elem (fn [e] (and (node-contains-text? value e) (= tagname (str/lower-case (.-tagName e))))))
                                  )
      (= keyword :key) (.querySelector elem (str/join ["[data-reactid$='$" value "'"]))
      (= keyword :class) (.querySelector elem (str "." value))
      (= keyword :selector) (or (.querySelector elem value) nil)
      :else (let [attr (name keyword)
                  selector (str/join ["[" attr "=" value "]"])]
              (or (.querySelector elem selector) nil)))))

(defn has-visible-text
  "A test assertion that uses find-element to process search-kind and search-param on the given dom, then
  asserts (cljs.test/is) that the given element has the given text."
  [text-or-regex search-kind search-param dom]
  (if-let [ele (find-element search-kind search-param dom)]
    (if-not (node-contains-text? text-or-regex ele)
      (t/do-report {:type :fail :actual (.-innerHTML ele) :expected text-or-regex})
      (t/do-report {:type :pass })
      )
    (t/do-report {:type     :error :message (str "Could not find element " search-kind search-param)
                  :expected "DOM element" :actual "Nil"
                  })
    )
  )
=======
      (re-find #"-text$" keyword-str)
      (let [tagname (str/lower-case (re-find #"^\w+" keyword-str))]
        (gd/findNode element (fn [e] (and (node-contains-text? value e) (= tagname (str/lower-case (.-tagName e)))))))
      (= keyword :key) (.querySelector element (str/join ["[data-reactid$='$" value "'"]))
      (= keyword :class) (.querySelector element (str "." value))
      (= keyword :selector) (or (.querySelector element value) nil)
      :else (let [attr (name keyword)
                  selector (str/join ["[" attr "=" value "]"])]
              (or (.querySelector element selector) nil)))))
>>>>>>> fb5afdef
<|MERGE_RESOLUTION|>--- conflicted
+++ resolved
@@ -20,7 +20,7 @@
 
 (defn is-rendered-element?
   "Returns a boolean indicating whether the argument is an HTML element that has
-  been rendered to the DOM."
+  been rendered to the DOM."                
   [obj]
   (let [is-dom-element? (gd/isElement obj)
         is-react-element? (js/React.isValidElement obj)
@@ -63,16 +63,15 @@
   [element keyword value]
   (let [keyword-str (name keyword)]
     (cond
-<<<<<<< HEAD
-      (re-find #"-text$" strkw) (let [tagname (str/lower-case (re-find #"^\w+" strkw))]
-                                  (gd/findNode elem (fn [e] (and (node-contains-text? value e) (= tagname (str/lower-case (.-tagName e))))))
-                                  )
-      (= keyword :key) (.querySelector elem (str/join ["[data-reactid$='$" value "'"]))
-      (= keyword :class) (.querySelector elem (str "." value))
-      (= keyword :selector) (or (.querySelector elem value) nil)
+      (re-find #"-text$" keyword-str)
+      (let [tagname (str/lower-case (re-find #"^\w+" keyword-str))]
+        (gd/findNode element (fn [e] (and (node-contains-text? value e) (= tagname (str/lower-case (.-tagName e)))))))
+      (= keyword :key) (.querySelector element (str/join ["[data-reactid$='$" value "'"]))
+      (= keyword :class) (.querySelector element (str "." value))
+      (= keyword :selector) (or (.querySelector element value) nil)
       :else (let [attr (name keyword)
                   selector (str/join ["[" attr "=" value "]"])]
-              (or (.querySelector elem selector) nil)))))
+              (or (.querySelector element selector) nil)))))
 
 (defn has-visible-text
   "A test assertion that uses find-element to process search-kind and search-param on the given dom, then
@@ -88,14 +87,3 @@
                   })
     )
   )
-=======
-      (re-find #"-text$" keyword-str)
-      (let [tagname (str/lower-case (re-find #"^\w+" keyword-str))]
-        (gd/findNode element (fn [e] (and (node-contains-text? value e) (= tagname (str/lower-case (.-tagName e)))))))
-      (= keyword :key) (.querySelector element (str/join ["[data-reactid$='$" value "'"]))
-      (= keyword :class) (.querySelector element (str "." value))
-      (= keyword :selector) (or (.querySelector element value) nil)
-      :else (let [attr (name keyword)
-                  selector (str/join ["[" attr "=" value "]"])]
-              (or (.querySelector element selector) nil)))))
->>>>>>> fb5afdef
