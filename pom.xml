<?xml version="1.0" encoding="UTF-8"?>
<project xmlns="http://maven.apache.org/POM/4.0.0" xmlns:xsi="http://www.w3.org/2001/XMLSchema-instance" xsi:schemaLocation="http://maven.apache.org/POM/4.0.0 http://maven.apache.org/xsd/maven-4.0.0.xsd">
  <modelVersion>4.0.0</modelVersion>
  <groupId>com.fulcrologic</groupId>
  <artifactId>fulcro</artifactId>
  <packaging>jar</packaging>
<<<<<<< HEAD
  <version>3.1.10</version>
=======
  <version>3.1.11</version>
>>>>>>> 90d8246b
  <properties>
    <project.build.sourceEncoding>UTF-8</project.build.sourceEncoding>
  </properties>
  <name>fulcro</name>
  <description>A library for building full-stack SPA webapps in Clojure and Clojurescript</description>
  <url>https://github.com/fulcrologic/fulcro</url>
  <licenses>
    <license>
      <name>MIT</name>
      <url>https://opensource.org/licenses/MIT</url>
    </license>
  </licenses>
  <scm>
    <url>https://github.com/fulcrologic/fulcro</url>
    <connection>scm:git:git://github.com/fulcrologic/fulcro.git</connection>
    <developerConnection>scm:git:ssh://git@github.com/fulcrologic/fulcro.git</developerConnection>
    <tag>e689b03334c28f3071945ff04d29538f5694601d</tag>
  </scm>
  <distributionManagement>
    <repository>
      <id>clojars</id>
      <name>Clojars repository</name>
      <url>https://clojars.org/repo</url>
    </repository>
  </distributionManagement>
  <build>
    <sourceDirectory>src/main</sourceDirectory>
    <resources>
      <resource>
        <directory>src/main</directory>
      </resource>
    </resources>
    <plugins>
      <plugin>
        <groupId>org.apache.maven.plugins</groupId>
        <artifactId>maven-gpg-plugin</artifactId>
        <version>1.6</version>
        <executions>
          <execution>
            <id>sign-artifacts</id>
            <phase>verify</phase>
            <goals>
              <goal>sign</goal>
            </goals>
          </execution>
        </executions>
      </plugin>
    </plugins>
  </build>
  <repositories>
    <repository>
      <id>clojars</id>
      <url>https://repo.clojars.org/</url>
    </repository>
  </repositories>
  <dependencies>
    <dependency>
      <groupId>org.clojure</groupId>
      <artifactId>clojure</artifactId>
      <version>1.10.0</version>
    </dependency>
    <dependency>
      <groupId>com.fulcrologic</groupId>
      <artifactId>guardrails</artifactId>
      <version>0.0.10</version>
    </dependency>
    <dependency>
      <groupId>edn-query-language</groupId>
      <artifactId>eql</artifactId>
      <version>0.0.9</version>
    </dependency>
    <dependency>
      <groupId>com.taoensso</groupId>
      <artifactId>encore</artifactId>
      <version>2.115.0</version>
    </dependency>
    <dependency>
      <groupId>cljsjs</groupId>
      <artifactId>react-dom</artifactId>
      <version>16.8.6-0</version>
    </dependency>
    <dependency>
      <groupId>com.cognitect</groupId>
      <artifactId>transit-cljs</artifactId>
      <version>0.8.256</version>
    </dependency>
    <dependency>
      <groupId>org.clojure</groupId>
      <artifactId>clojurescript</artifactId>
      <version>1.10.520</version>
    </dependency>
    <dependency>
      <groupId>cljsjs</groupId>
      <artifactId>react</artifactId>
      <version>16.8.6-0</version>
    </dependency>
    <dependency>
      <groupId>com.taoensso</groupId>
      <artifactId>sente</artifactId>
      <version>1.15.0</version>
    </dependency>
    <dependency>
      <groupId>com.taoensso</groupId>
      <artifactId>timbre</artifactId>
      <version>4.10.0</version>
    </dependency>
    <dependency>
      <groupId>com.cognitect</groupId>
      <artifactId>transit-clj</artifactId>
      <version>0.8.313</version>
    </dependency>
    <dependency>
      <groupId>cljsjs</groupId>
      <artifactId>react-dom-server</artifactId>
      <version>16.8.6-0</version>
    </dependency>
    <dependency>
      <groupId>org.clojure</groupId>
      <artifactId>core.async</artifactId>
      <version>0.4.474</version>
    </dependency>
  </dependencies>
</project><|MERGE_RESOLUTION|>--- conflicted
+++ resolved
@@ -4,11 +4,7 @@
   <groupId>com.fulcrologic</groupId>
   <artifactId>fulcro</artifactId>
   <packaging>jar</packaging>
-<<<<<<< HEAD
-  <version>3.1.10</version>
-=======
   <version>3.1.11</version>
->>>>>>> 90d8246b
   <properties>
     <project.build.sourceEncoding>UTF-8</project.build.sourceEncoding>
   </properties>
